[tool.poetry]
name = "hermes"
version = "0.1.0"
description = ""
authors = ["Jorge U. Alarcón <j1dev@proton.me>", "Fernando Nicolas Carrillo Lopez <pandasoncode@gmail.com>"]
readme = "README.md"
package-mode = false
license = "MIT"

[tool.poetry.dependencies]
python = "^3.12"
weasyprint = "62.3"
paramiko = "3.4.1,<3.5.0"
boto3 = "^1.35.34"
<<<<<<< HEAD
pandas = "^2.2.3"
=======
psycopg = "^3.2.3"
psycopg-pool = "^3.2.3"
>>>>>>> bf727a43

[build-system]
requires = ["poetry-core"]
build-backend = "poetry.core.masonry.api"<|MERGE_RESOLUTION|>--- conflicted
+++ resolved
@@ -12,12 +12,9 @@
 weasyprint = "62.3"
 paramiko = "3.4.1,<3.5.0"
 boto3 = "^1.35.34"
-<<<<<<< HEAD
 pandas = "^2.2.3"
-=======
 psycopg = "^3.2.3"
 psycopg-pool = "^3.2.3"
->>>>>>> bf727a43
 
 [build-system]
 requires = ["poetry-core"]
